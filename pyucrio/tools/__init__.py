# Copyright 2024 University of Calgary
#
# Licensed under the Apache License, Version 2.0 (the "License");
# you may not use this file except in compliance with the License.
# You may obtain a copy of the License at
#
#     http://www.apache.org/licenses/LICENSE-2.0
#
# Unless required by applicable law or agreed to in writing, software
# distributed under the License is distributed on an "AS IS" BASIS,
# WITHOUT WARRANTIES OR CONDITIONS OF ANY KIND, either express or implied.
# See the License for the specific language governing permissions and
# limitations under the License.
"""
Data analysis toolkit for working with riometer data available from UCalgary
Space Remote Sensing.

This portion of the PyUCRio library allows you to easily generate basic plots
for riometer data, and common manipulations.

Example:
    For shorter function calls, you can initialize the tools submodule using like so:

    ```
    import pyucrio
    rio = pyucrio.PyUCRio()
    rt = rio.tools
    ```
"""

# pull in classes (none yet)

<<<<<<< HEAD
# pull in classes
from .classes.site_map import SiteMap

# pull in submodules
from .site_map import SiteMapManager
=======
# imports for this file
import datetime
from pyucalgarysrs.data.classes import Data
from ._util import set_theme as func_set_theme
from ._plot import plot as func_plot

# typing imports
from typing import Optional, Tuple, Union, Any, List
>>>>>>> 044ddea8

__all__ = [
    "ToolsManager",
]


<<<<<<< HEAD
    # classes
    "ToolsManager",
    "SiteMap"
]


class ToolsManager:
    """
    The ToolsManager object is initialized within every PyAuroraX object. It acts as a way to access 
    the submodules and carry over configuration information in the super class.
    """

    def __init__(self, ucrio_obj):
        self.__ucrio_obj = ucrio_obj

        # initialize sub-modules
        self.__site_map = SiteMapManager(self.__ucrio_obj)

    # ------------------------------------------
    # properties for submodule managers
    # ------------------------------------------
    @property
    def site_map(self):
        """
        Access to the `site_map` submodule from within a PyAuroraX object.
        """
        return self.__site_map
=======
class ToolsManager:
    """
    The ToolsManager object is initialized within every PyUCRio object. It acts as a way to access 
    the submodules and carry over configuration information in the super class.
    """

    def __init__(self):
        pass

    # ------------------------------------------
    # functions available at this manager level
    # ------------------------------------------
    def set_theme(self, theme: str) -> None:
        """
        A handy wrapper for setting the matplotlib global theme. Common choices are `light`, 
        `dark`, or `default`.

        Args:
            theme (str): 
                Theme name. Common choices are `light`, `dark`, or `default`. If default, then
                matplotlib theme settings will be fully reset to their defaults.

                Additional themes can be found on the 
                [matplotlib documentation](https://matplotlib.org/stable/gallery/style_sheets/style_sheets_reference.html)
        """
        return func_set_theme(theme)

    def plot(self,
             rio_data: Union[Data, List[Data]],
             absorption: bool = False,
             stack_plot: bool = False,
             downsample_seconds: int = 1,
             hsr_bands: Optional[Union[int, List[int]]] = None,
             color: Optional[Union[str, List[str]]] = None,
             figsize: Optional[Tuple[int, int]] = None,
             title: Optional[str] = None,
             date_format: Optional[str] = None,
             xtitle: Optional[str] = None,
             ytitle: Optional[str] = None,
             xrange: Optional[Tuple[datetime.datetime, datetime.datetime]] = None,
             yrange: Optional[Union[Tuple[float, float], Tuple[int, int]]] = None,
             linestyle: Optional[Union[str, List[str]]] = '-',
             returnfig: bool = False,
             savefig: bool = False,
             savefig_filename: Optional[str] = None,
             savefig_quality: Optional[int] = None) -> Any:
        """
        Plot riometer data as combined line plots, or a stack plot. Used for plotting both single-frequency
        riometer data and Hyper-Spectral Riometer (HSR) data, either separately or together. 

        Args:
            rio_data (Data | List[Data]): 
                The data to be plotted, represented as a single, or list, of 
                [`Data`](https://docs-pyucalgarysrs.phys.ucalgary.ca/data/classes.html#pyucalgarysrs.data.classes.Data)
                objects containing riometer data. All objects will be plotted according to plot settings.

            absorption (bool): 
                Plot absorption data, as opposed to raw data. Defaults to False.

            stack_plot (bool): 
                Render plots into a stack-plot of subplots for each data array. Defaults to False. 

            downsample_seconds (int): 
                The window size for smoothing data before plotting. Default is 1, which is the same as the data
                temporal resolutions, meaning no smoothing will occur.

            hsr_bands (int | list[int]): 
                The band indices to be plotted, specifically applicable to HSR data. By default, all HSR bands
                will be plotted.

            color (str | list[str]): 
                Matplotlib color name(s) to cycle through when plotting.

            figsize (list | tuple): 
                The overall figure size. Default is None, determined automatically by matplotlib.

            title (str): 
                The figure title. Default is no title.

            date_format (str): 
                The date format to use when plotting, represented as a string. For example, '%H' to format the 
                times as hours, "%H:%M" to format as hours and minutes, or "%Y-%m-%d" to format as the year-month-day.
                Default of "%H" to format as hours.

            xtitle (str): 
                The x-axis title. Default is no title.
            
            ytitle (str): 
                The y-axis title. Default is no title.

            xrange (list[datetime.datetime]): 
                The start and end time ranges for x-axis plotting. Default is all x-axis values (full range).

            yrange (list[int | float]): 
                The [min, max] y-values to use for plotting.

            linestyle (str | list[str]): 
                Matplotlib linestyle names to cycle through for plotting.

            returnfig (bool): 
                Instead of displaying the image, return the matplotlib figure object. This allows for further plot 
                manipulation, for example, adding labels or a title in a different location than the default. 
                
                Remember - if this parameter is supplied, be sure that you close your plot after finishing work 
                with it. This can be achieved by doing `plt.close(fig)`. 
                
                Note that this method cannot be used in combination with `savefig`.

            savefig (bool): 
                Save the displayed image to disk instead of displaying it. The parameter savefig_filename is required if 
                this parameter is set to True. Defaults to `False`.

            savefig_filename (str): 
                Filename to save the image to. Must be specified if the savefig parameter is set to True.

            savefig_quality (int): 
                Quality level of the saved image. This can be specified if the savefig_filename is a JPG image. If it
                is a PNG, quality is ignored. Default quality level for JPGs is matplotlib/Pillow's default of 75%.
            
        Returns:
            The displayed plot, by default. If `savefig` is set to True, nothing will be returned. If `returnfig` is 
            set to True, the plotting variables `(fig, axes)` will be returned.

        Raises:
            ValueError: issue with supplied parameters.
        """
        return func_plot(rio_data, absorption, stack_plot, downsample_seconds, hsr_bands, color, figsize, title, date_format, xtitle, ytitle, xrange,
                         yrange, linestyle, returnfig, savefig, savefig_filename, savefig_quality)
>>>>>>> 044ddea8
<|MERGE_RESOLUTION|>--- conflicted
+++ resolved
@@ -29,30 +29,23 @@
 """
 
 # pull in classes (none yet)
-
-<<<<<<< HEAD
-# pull in classes
-from .classes.site_map import SiteMap
-
-# pull in submodules
-from .site_map import SiteMapManager
-=======
-# imports for this file
 import datetime
 from pyucalgarysrs.data.classes import Data
 from ._util import set_theme as func_set_theme
 from ._plot import plot as func_plot
+from .classes.site_map import SiteMap
 
 # typing imports
 from typing import Optional, Tuple, Union, Any, List
->>>>>>> 044ddea8
+
 
 __all__ = [
-    "ToolsManager",
-]
+    # sub-modules
 
+    # top level functions
+    "set_theme",
+    "plot",
 
-<<<<<<< HEAD
     # classes
     "ToolsManager",
     "SiteMap"
@@ -61,15 +54,12 @@
 
 class ToolsManager:
     """
-    The ToolsManager object is initialized within every PyAuroraX object. It acts as a way to access 
+    The ToolsManager object is initialized within every PyUCRio object. It acts as a way to access 
     the submodules and carry over configuration information in the super class.
     """
 
-    def __init__(self, ucrio_obj):
-        self.__ucrio_obj = ucrio_obj
-
-        # initialize sub-modules
-        self.__site_map = SiteMapManager(self.__ucrio_obj)
+    def __init__(self):
+        pass
 
     # ------------------------------------------
     # properties for submodule managers
@@ -80,15 +70,6 @@
         Access to the `site_map` submodule from within a PyAuroraX object.
         """
         return self.__site_map
-=======
-class ToolsManager:
-    """
-    The ToolsManager object is initialized within every PyUCRio object. It acts as a way to access 
-    the submodules and carry over configuration information in the super class.
-    """
-
-    def __init__(self):
-        pass
 
     # ------------------------------------------
     # functions available at this manager level
@@ -208,5 +189,4 @@
             ValueError: issue with supplied parameters.
         """
         return func_plot(rio_data, absorption, stack_plot, downsample_seconds, hsr_bands, color, figsize, title, date_format, xtitle, ytitle, xrange,
-                         yrange, linestyle, returnfig, savefig, savefig_filename, savefig_quality)
->>>>>>> 044ddea8
+                         yrange, linestyle, returnfig, savefig, savefig_filename, savefig_quality)